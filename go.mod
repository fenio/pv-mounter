--- conflicted
+++ resolved
@@ -6,11 +6,7 @@
 	github.com/spf13/cobra v1.10.1
 	github.com/spf13/viper v1.21.0
 	golang.org/x/crypto v0.42.0
-<<<<<<< HEAD
-	k8s.io/api v0.34.0
-=======
 	k8s.io/api v0.34.1
->>>>>>> 8c8ead0d
 	k8s.io/apimachinery v0.34.1
 	k8s.io/cli-runtime v0.34.0
 	k8s.io/client-go v0.34.0
